--- conflicted
+++ resolved
@@ -299,16 +299,11 @@
         let pages = self.free_list.size(page_offset as _);
         // if (VM.config.ZERO_PAGES_ON_RELEASE)
         //     VM.memory.zero(false, first, Conversions.pagesToBytes(pages));
-<<<<<<< HEAD
-        debug_assert!(pages as usize <= self.common.get_committed());
-        let me = unsafe { &mut *(self as *const Self as *mut Self) };
-=======
         debug_assert!(pages as usize <= self.common.accounting.get_committed_pages());
 
         // FIXME
         #[allow(clippy::cast_ref_to_mut)]
         let me = unsafe { &mut *(self as *const _ as *mut Self) };
->>>>>>> 1fc73b36
         let freed = {
             let mut sync = self.sync.lock().unwrap();
             self.common.accounting.release(pages as _);
