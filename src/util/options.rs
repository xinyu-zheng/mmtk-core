--- conflicted
+++ resolved
@@ -22,8 +22,6 @@
         GenCopy,
         MarkSweep,
         PageProtect,
-<<<<<<< HEAD
-=======
     }
 }
 
@@ -68,7 +66,6 @@
 
     fn from_str(s: &str) -> Result<Self, Self::Err> {
         PerfEventOptions::parse_perf_events(s).map(|events| PerfEventOptions { events })
->>>>>>> 62964b7e
     }
 }
 
