--- conflicted
+++ resolved
@@ -11,10 +11,6 @@
 
 use libc::c_void;
 use util::OpaquePointer;
-<<<<<<< HEAD
-use util::opaque_pointer::UNINITIALIZED_OPAQUE_POINTER;
-=======
->>>>>>> c1d0d0c9
 
 struct RequestSync {
     tls: OpaquePointer,
@@ -36,11 +32,7 @@
     pub fn new() -> Self {
         ControllerCollectorContext {
             request_sync: Mutex::new(RequestSync {
-<<<<<<< HEAD
-                tls: UNINITIALIZED_OPAQUE_POINTER,
-=======
                 tls: OpaquePointer::UNINITIALIZED,
->>>>>>> c1d0d0c9
                 request_count: 0,
                 last_request_count: -1,
             }),
