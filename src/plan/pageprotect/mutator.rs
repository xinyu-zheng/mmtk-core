--- conflicted
+++ resolved
@@ -18,17 +18,6 @@
 /// Release mutator. Do nothing.
 fn pp_mutator_release<VM: VMBinding>(_mutator: &mut Mutator<VM>, _tls: VMWorkerThread) {}
 
-<<<<<<< HEAD
-#[cfg(not(feature = "force_vm_spaces"))]
-lazy_static! {
-    pub static ref ALLOCATOR_MAPPING: EnumMap<AllocationType, AllocatorSelector> = enum_map! {
-        AllocationType::Default | AllocationType::Los | AllocationType::Immortal | AllocationType::Code | AllocationType::LargeCode | AllocationType::ReadOnly  => AllocatorSelector::LargeObject(0),
-    };
-}
-
-#[cfg(feature = "force_vm_spaces")]
-=======
->>>>>>> ed27d135
 lazy_static! {
     pub static ref ALLOCATOR_MAPPING: EnumMap<AllocationType, AllocatorSelector> = enum_map! {
         AllocationType::Default => AllocatorSelector::LargeObject(0),
@@ -51,23 +40,6 @@
         allocator_mapping: &*ALLOCATOR_MAPPING,
         space_mapping: box vec![
             (AllocatorSelector::LargeObject(0), &page.space),
-<<<<<<< HEAD
-            #[cfg(feature = "force_vm_spaces")]
-            (
-                AllocatorSelector::BumpPointer(0),
-                plan.common().get_immortal(),
-            ),
-            #[cfg(all(feature = "force_vm_spaces", feature = "ro_space"))]
-            (AllocatorSelector::BumpPointer(1), &plan.base().ro_space),
-            #[cfg(all(feature = "force_vm_spaces", feature = "code_space"))]
-            (AllocatorSelector::BumpPointer(2), &plan.base().code_space),
-            #[cfg(all(feature = "force_vm_spaces", feature = "code_space"))]
-            (
-                AllocatorSelector::BumpPointer(3),
-                &plan.base().code_lo_space,
-            ),
-            #[cfg(feature = "force_vm_spaces")]
-=======
             (
                 AllocatorSelector::BumpPointer(0),
                 plan.common().get_immortal(),
@@ -81,7 +53,6 @@
                 AllocatorSelector::BumpPointer(3),
                 &plan.base().code_lo_space,
             ),
->>>>>>> ed27d135
             (AllocatorSelector::LargeObject(1), plan.common().get_los()),
         ],
         prepare_func: &pp_mutator_prepare,
