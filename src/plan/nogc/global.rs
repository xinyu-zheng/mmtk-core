use crate::{mmtk::MMTK, plan::global::CommonPlan, util::side_metadata::SideMetadataSpec};
use crate::plan::global::{BasePlan, NoCopy};
use crate::plan::nogc::mutator::ALLOCATOR_MAPPING;
use crate::plan::AllocationSemantics;
use crate::plan::Plan;
use crate::plan::PlanConstraints;
use crate::policy::space::Space;
use crate::scheduler::GCWorkerLocal;
use crate::scheduler::GCWorkerLocalPtr;
use crate::scheduler::MMTkScheduler;
use crate::util::alloc::allocators::AllocatorSelector;
use crate::util::heap::layout::heap_layout::Mmapper;
use crate::util::heap::layout::heap_layout::VMMap;
use crate::util::heap::layout::vm_layout_constants::{HEAP_END, HEAP_START};
use crate::util::heap::HeapMeta;
#[allow(unused_imports)]
use crate::util::heap::VMRequest;
<<<<<<< HEAD
use crate::util::{ObjectReference, opaque_pointer::*};
=======
use crate::util::metadata::side_metadata::{SideMetadataContext, SideMetadataSanity};
use crate::util::opaque_pointer::*;
>>>>>>> a8499062
use crate::util::options::UnsafeOptionsWrapper;
use crate::vm::VMBinding;
use enum_map::EnumMap;
use std::sync::Arc;

#[cfg(not(feature = "nogc_lock_free"))]
use crate::policy::immortalspace::ImmortalSpace as NoGCImmortalSpace;
#[cfg(feature = "nogc_lock_free")]
use crate::policy::lockfreeimmortalspace::LockFreeImmortalSpace as NoGCImmortalSpace;

pub struct NoGC<VM: VMBinding> {
    pub common: CommonPlan<VM>,
    pub nogc_space: NoGCImmortalSpace<VM>,
}

pub const NOGC_CONSTRAINTS: PlanConstraints = PlanConstraints::default();

impl<VM: VMBinding> Plan for NoGC<VM> {
    type VM = VM;

    fn constraints(&self) -> &'static PlanConstraints {
        &NOGC_CONSTRAINTS
    }

    fn create_worker_local(
        &self,
        tls: VMWorkerThread,
        mmtk: &'static MMTK<Self::VM>,
    ) -> GCWorkerLocalPtr {
        let mut c = NoCopy::new(mmtk);
        c.init(tls);
        GCWorkerLocalPtr::new(c)
    }

    fn gc_init(
        &mut self,
        heap_size: usize,
        vm_map: &'static VMMap,
        scheduler: &Arc<MMTkScheduler<VM>>,
    ) {
        self.common.gc_init(heap_size, vm_map, scheduler);

        // FIXME correctly initialize spaces based on options
        self.nogc_space.init(&vm_map);
    }

    fn collection_required(&self, space_full: bool, space: &dyn Space<Self::VM>) -> bool {
        self.base().collection_required(self, space_full, space)
    }

    fn base(&self) -> &BasePlan<VM> {
        &self.common.base
    }

    fn common(&self) -> &CommonPlan<VM> {
        &self.common
    }

    fn prepare(&mut self, _tls: VMWorkerThread) {
        unreachable!()
    }

    fn release(&mut self, _tls: VMWorkerThread) {
        unreachable!()
    }

    fn get_allocator_mapping(&self) -> &'static EnumMap<AllocationSemantics, AllocatorSelector> {
        &*ALLOCATOR_MAPPING
    }

    fn schedule_collection(&'static self, _scheduler: &MMTkScheduler<VM>) {
        unreachable!("GC triggered in nogc")
    }

    fn get_pages_used(&self) -> usize {
        self.nogc_space.reserved_pages()
    }

    fn handle_user_collection_request(&self, _tls: VMMutatorThread, _force: bool) {
        println!("Warning: User attempted a collection request, but it is not supported in NoGC. The request is ignored.");
    }

    fn in_default_space(&self, object: ObjectReference) -> bool {
        self.nogc_space.in_space(object)
    }
}

impl<VM: VMBinding> NoGC<VM> {
    pub fn new(
        vm_map: &'static VMMap,
        mmapper: &'static Mmapper,
        options: Arc<UnsafeOptionsWrapper>,
    ) -> Self {
        #[cfg(not(feature = "nogc_lock_free"))]
        let mut heap = HeapMeta::new(HEAP_START, HEAP_END);
        #[cfg(feature = "nogc_lock_free")]
        let heap = HeapMeta::new(HEAP_START, HEAP_END);

        let global_specs = SideMetadataContext::new_global_specs(&[]);

        #[cfg(feature = "nogc_lock_free")]
        let nogc_space = NoGCImmortalSpace::new(
            "nogc_space",
            cfg!(not(feature = "nogc_no_zeroing")),
            global_specs.clone(),
        );
        #[cfg(not(feature = "nogc_lock_free"))]
        let nogc_space = NoGCImmortalSpace::new(
            "nogc_space",
            true,
            VMRequest::discontiguous(),
            global_specs.clone(),
            vm_map,
            mmapper,
            &mut heap,
            &NOGC_CONSTRAINTS,
        );

        let res = NoGC {
            nogc_space,
<<<<<<< HEAD
            common: CommonPlan::new(vm_map, mmapper, options, heap, &NOGC_CONSTRAINTS, vec![]),
        }
=======
            base: BasePlan::new(
                vm_map,
                mmapper,
                options,
                heap,
                &NOGC_CONSTRAINTS,
                global_specs,
            ),
        };

        let mut side_metadata_sanity_checker = SideMetadataSanity::new();
        res.base
            .verify_side_metadata_sanity(&mut side_metadata_sanity_checker);
        res.nogc_space
            .verify_side_metadata_sanity(&mut side_metadata_sanity_checker);

        res
>>>>>>> a8499062
    }
}<|MERGE_RESOLUTION|>--- conflicted
+++ resolved
@@ -1,4 +1,4 @@
-use crate::{mmtk::MMTK, plan::global::CommonPlan, util::side_metadata::SideMetadataSpec};
+use crate::{mmtk::MMTK, plan::global::CommonPlan};
 use crate::plan::global::{BasePlan, NoCopy};
 use crate::plan::nogc::mutator::ALLOCATOR_MAPPING;
 use crate::plan::AllocationSemantics;
@@ -15,12 +15,8 @@
 use crate::util::heap::HeapMeta;
 #[allow(unused_imports)]
 use crate::util::heap::VMRequest;
-<<<<<<< HEAD
+use crate::util::metadata::side_metadata::{SideMetadataContext, SideMetadataSanity};
 use crate::util::{ObjectReference, opaque_pointer::*};
-=======
-use crate::util::metadata::side_metadata::{SideMetadataContext, SideMetadataSanity};
-use crate::util::opaque_pointer::*;
->>>>>>> a8499062
 use crate::util::options::UnsafeOptionsWrapper;
 use crate::vm::VMBinding;
 use enum_map::EnumMap;
@@ -141,27 +137,15 @@
 
         let res = NoGC {
             nogc_space,
-<<<<<<< HEAD
             common: CommonPlan::new(vm_map, mmapper, options, heap, &NOGC_CONSTRAINTS, vec![]),
-        }
-=======
-            base: BasePlan::new(
-                vm_map,
-                mmapper,
-                options,
-                heap,
-                &NOGC_CONSTRAINTS,
-                global_specs,
-            ),
         };
 
         let mut side_metadata_sanity_checker = SideMetadataSanity::new();
-        res.base
+        res.base()
             .verify_side_metadata_sanity(&mut side_metadata_sanity_checker);
         res.nogc_space
             .verify_side_metadata_sanity(&mut side_metadata_sanity_checker);
 
         res
->>>>>>> a8499062
     }
 }