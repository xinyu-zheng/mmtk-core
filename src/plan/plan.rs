use libc::c_void;
use ::util::ObjectReference;
use super::{MutatorContext, CollectorContext, ParallelCollector, TraceLocal};
use plan::phase::{Phase, Schedule, ScheduledPhase};
use std::sync::atomic::{self, AtomicUsize, AtomicBool, Ordering};
use ::util::OpaquePointer;
use ::policy::space::Space;
use ::util::heap::PageResource;
use ::vm::{Collection, VMCollection, ActivePlan, VMActivePlan};
use super::controller_collector_context::ControllerCollectorContext;
use util::heap::layout::vm_layout_constants::BYTES_IN_CHUNK;
use util::constants::LOG_BYTES_IN_MBYTE;
use util::heap::VMRequest;
use policy::immortalspace::ImmortalSpace;
#[cfg(feature = "jikesrvm")]
use vm::jikesrvm::heap_layout_constants::BOOT_IMAGE_END;
#[cfg(feature = "jikesrvm")]
use vm::jikesrvm::heap_layout_constants::BOOT_IMAGE_DATA_START;
use util::Address;
use util::heap::pageresource::cumulative_committed_pages;
use util::statistics::stats::{STATS, get_gathering_stats, new_counter};
use util::statistics::counter::{Counter, LongCounter};
use util::statistics::counter::MonotoneNanoTime;
use util::heap::layout::heap_layout::VMMap;
use util::heap::layout::heap_layout::Mmapper;
use util::heap::layout::Mmapper as IMmapper;
<<<<<<< HEAD
use util::heap::layout::ByteMapMmapper;
use util::options::Options;
=======
>>>>>>> d53427b7

pub static EMERGENCY_COLLECTION: AtomicBool = AtomicBool::new(false);
pub static USER_TRIGGERED_COLLECTION: AtomicBool = AtomicBool::new(false);

lazy_static! {
    pub static ref CONTROL_COLLECTOR_CONTEXT: ControllerCollectorContext = ControllerCollectorContext::new();
}

// FIXME: Move somewhere more appropriate
#[cfg(feature = "jikesrvm")]
pub fn create_vm_space(vm_map: &'static VMMap, mmapper: &'static Mmapper) -> ImmortalSpace {
    let boot_segment_bytes = BOOT_IMAGE_END - BOOT_IMAGE_DATA_START;
    debug_assert!(boot_segment_bytes > 0);

    let boot_segment_mb = unsafe{Address::from_usize(boot_segment_bytes)}
        .align_up(BYTES_IN_CHUNK).as_usize() >> LOG_BYTES_IN_MBYTE;

    ImmortalSpace::new("boot", false, VMRequest::fixed_size(boot_segment_mb), vm_map, mmapper)
}

#[cfg(feature = "openjdk")]
pub fn create_vm_space(vm_map: &'static VMMap, mmapper: &'static Mmapper) -> ImmortalSpace {
    // FIXME: Does OpenJDK care?
    ImmortalSpace::new("boot", false, VMRequest::fixed_size(0), vm_map, mmapper)
}

pub trait Plan: Sized {
    type MutatorT: MutatorContext;
    type TraceLocalT: TraceLocal;
    type CollectorT: ParallelCollector;

<<<<<<< HEAD
    fn new(vm_map: &'static VMMap, mmapper: &'static ByteMapMmapper, options: &'static Options) -> Self;
    fn mmapper(&self) -> &'static Mmapper;
    fn options(&self) -> &'static Options;
=======
    fn new(vm_map: &'static VMMap, mmapper: &'static Mmapper) -> Self;
    fn mmapper(&self) -> &'static Mmapper;
>>>>>>> d53427b7
    // unsafe because this can only be called once by the init thread
    unsafe fn gc_init(&self, heap_size: usize, vm_map: &'static VMMap);
    fn bind_mutator(&'static self, tls: OpaquePointer) -> *mut c_void;
    fn will_never_move(&self, object: ObjectReference) -> bool;
    // unsafe because only the primary collector thread can call this
    unsafe fn collection_phase(&self, tls: OpaquePointer, phase: &Phase);

    fn is_initialized() -> bool {
        INITIALIZED.load(Ordering::SeqCst)
    }

    fn poll<PR: PageResource>(&self, space_full: bool, space: &'static PR::Space) -> bool {
        if self.collection_required::<PR>(space_full, space) {
            // FIXME
            /*if space == META_DATA_SPACE {
                /* In general we must not trigger a GC on metadata allocation since
                 * this is not, in general, in a GC safe point.  Instead we initiate
                 * an asynchronous GC, which will occur at the next safe point.
                 */
                self.log_poll(space, "Asynchronous collection requested");
                self.common().control_collector_context.request();
                return false;
            }*/
            self.log_poll::<PR>(space, "Triggering collection");
            CONTROL_COLLECTOR_CONTEXT.request();
            return true;
        }

        // FIXME
        /*if self.concurrent_collection_required() {
            // FIXME
            /*if space == self.common().meta_data_space {
                self.log_poll(space, "Triggering async concurrent collection");
                Self::trigger_internal_collection_request();
                return false;
            } else {*/
            self.log_poll(space, "Triggering concurrent collection");
            Self::trigger_internal_collection_request();
            return true;
        }*/

        return false;
    }

    fn log_poll<PR: PageResource>(&self, space: &'static PR::Space, message: &'static str) {
        info!("  [POLL] {}: {}", space.get_name(), message);
    }

    /**
     * This method controls the triggering of a GC. It is called periodically
     * during allocation. Returns <code>true</code> to trigger a collection.
     *
     * @param spaceFull Space request failed, must recover pages within 'space'.
     * @param space TODO
     * @return <code>true</code> if a collection is requested by the plan.
     */
    fn collection_required<PR: PageResource>(&self, space_full: bool, space: &'static PR::Space) -> bool where Self: Sized {
        let stress_force_gc = self.stress_test_gc_required();
        trace!("self.get_pages_reserved()={}, self.get_total_pages()={}",
               self.get_pages_reserved(), self.get_total_pages());
        let heap_full = self.get_pages_reserved() > self.get_total_pages();

        space_full || stress_force_gc || heap_full
    }

    fn get_pages_reserved(&self) -> usize {
        self.get_pages_used() + self.get_collection_reserve()
    }

    fn get_total_pages(&self) -> usize;

    fn get_pages_avail(&self) -> usize {
        self.get_total_pages() - self.get_pages_reserved()
    }

    fn get_collection_reserve(&self) -> usize {
        0
    }

    fn get_pages_used(&self) -> usize;

    fn is_emergency_collection() -> bool {
        EMERGENCY_COLLECTION.load(Ordering::Relaxed)
    }

    fn get_free_pages(&self) -> usize { self.get_total_pages() - self.get_pages_used() }

    #[inline]
    fn stress_test_gc_required(&self) -> bool {
        let pages = cumulative_committed_pages();
        trace!("pages={}", pages);

        if INITIALIZED.load(Ordering::Relaxed)
            && (pages ^ LAST_STRESS_PAGES.load(Ordering::Relaxed)
            > self.options().stress_factor) {

            LAST_STRESS_PAGES.store(pages, Ordering::Relaxed);
            trace!("Doing stress GC");
            true
        } else {
            false
        }
    }

    fn is_internal_triggered_collection() -> bool {
        // FIXME
        false
    }

    fn last_collection_was_exhaustive(&self) -> bool {
        true
    }

    fn force_full_heap_collection(&self) {

    }

    fn is_valid_ref(&self, object: ObjectReference) -> bool;

    fn is_bad_ref(&self, object: ObjectReference) -> bool;

    fn handle_user_collection_request(&self, tls: OpaquePointer, force: bool) {
        if force || !self.options().ignore_system_g_c {
            USER_TRIGGERED_COLLECTION.store(true, Ordering::Relaxed);
            CONTROL_COLLECTOR_CONTEXT.request();
            VMCollection::block_for_gc(tls);
        }
    }

    fn is_user_triggered_collection() -> bool {
        return USER_TRIGGERED_COLLECTION.load(Ordering::Relaxed);
    }

    fn reset_collection_trigger() {
        USER_TRIGGERED_COLLECTION.store(false, Ordering::Relaxed)
    }

    fn is_mapped_object(&self, object: ObjectReference) -> bool {
        if object.is_null() {
            return false;
        }
        if !self.is_valid_ref(object) {
            return false;
        }
        if !self.mmapper().object_is_mapped(object) {
            return false;
        }
        true
    }

    fn is_mapped_address(&self, address: Address) -> bool;

    fn modify_check(&self, object: ObjectReference) {
        if gc_in_progress_proper() {
            if self.is_movable(object) {
                panic!("GC modifying a potentially moving object via Java (i.e. not magic) obj= {}", object);
            }
        }
    }

    fn is_movable(&self, object: ObjectReference) -> bool;
}

#[derive(PartialEq)]
pub enum GcStatus {
    NotInGC,
    GcPrepare,
    GcProper,
}

pub static INITIALIZED: AtomicBool = AtomicBool::new(false);
// FIXME should probably not use static mut
static mut GC_STATUS: GcStatus = GcStatus::NotInGC;
static LAST_STRESS_PAGES: AtomicUsize = AtomicUsize::new(0);
pub static STACKS_PREPARED: AtomicBool = AtomicBool::new(false);


lazy_static! {
    pub static ref PREPARE_STACKS: Phase = Phase::Complex(vec![
        ScheduledPhase::new(Schedule::Mutator, Phase::PrepareStacks),
        ScheduledPhase::new(Schedule::Global, Phase::PrepareStacks)
    ], 0, None);

    pub static ref SANITY_BUILD_PHASE: Phase = Phase::Complex(vec![
        ScheduledPhase::new(Schedule::Global, Phase::SanityPrepare),
        ScheduledPhase::new(Schedule::Collector, Phase::SanityPrepare),
        ScheduledPhase::new(Schedule::Complex, PREPARE_STACKS.clone()),
        ScheduledPhase::new(Schedule::Collector, Phase::SanityRoots),
        ScheduledPhase::new(Schedule::Global, Phase::SanityRoots),
        ScheduledPhase::new(Schedule::Collector, Phase::SanityCopyRoots),
        ScheduledPhase::new(Schedule::Global, Phase::SanityBuildTable)
    ], 0, None);

    pub static ref SANITY_CHECK_PHASE: Phase = Phase::Complex(vec![
        ScheduledPhase::new(Schedule::Global, Phase::SanityCheckTable),
        ScheduledPhase::new(Schedule::Collector, Phase::SanityRelease),
        ScheduledPhase::new(Schedule::Global, Phase::SanityRelease)
    ], 0, None);

    pub static ref INIT_PHASE: Phase = Phase::Complex(vec![
        ScheduledPhase::new(Schedule::Global, Phase::SetCollectionKind),
        ScheduledPhase::new(Schedule::Global, Phase::Initiate),
        ScheduledPhase::new(Schedule::Placeholder, Phase::PreSanityPlaceholder)
    ], 0, Some(new_counter(LongCounter::<MonotoneNanoTime>::new("init".to_string(), false, true))));

    pub static ref ROOT_CLOSURE_PHASE: Phase = Phase::Complex(vec![
        ScheduledPhase::new(Schedule::Mutator, Phase::Prepare),
        ScheduledPhase::new(Schedule::Global, Phase::Prepare),
        ScheduledPhase::new(Schedule::Collector, Phase::Prepare),
        ScheduledPhase::new(Schedule::Complex, PREPARE_STACKS.clone()),
        ScheduledPhase::new(Schedule::Collector, Phase::StackRoots),
        ScheduledPhase::new(Schedule::Global, Phase::StackRoots),
        ScheduledPhase::new(Schedule::Collector, Phase::Roots),
        ScheduledPhase::new(Schedule::Global, Phase::Roots),
        ScheduledPhase::new(Schedule::Global, Phase::Closure),
        ScheduledPhase::new(Schedule::Collector, Phase::Closure)
    ], 0, None);

    pub static ref REF_TYPE_CLOSURE_PHASE: Phase = Phase::Complex(vec![
        ScheduledPhase::new(Schedule::Collector, Phase::SoftRefs),
        ScheduledPhase::new(Schedule::Global, Phase::Closure),
        ScheduledPhase::new(Schedule::Collector, Phase::Closure),
        ScheduledPhase::new(Schedule::Collector, Phase::WeakRefs),
        ScheduledPhase::new(Schedule::Collector, Phase::Finalizable),
        ScheduledPhase::new(Schedule::Global, Phase::Closure),
        ScheduledPhase::new(Schedule::Collector, Phase::Closure),
        ScheduledPhase::new(Schedule::Placeholder, Phase::WeakTrackRefs),
        ScheduledPhase::new(Schedule::Collector, Phase::PhantomRefs)
    ], 0, None);

    pub static ref FORWARD_PHASE: Phase = Phase::Complex(vec![
        ScheduledPhase::new(Schedule::Placeholder, Phase::Forward),
        ScheduledPhase::new(Schedule::Collector, Phase::ForwardRefs),
        ScheduledPhase::new(Schedule::Collector, Phase::ForwardFinalizable)
    ], 0, None);

    pub static ref COMPLETE_CLOSURE_PHASE: Phase = Phase::Complex(vec![
        ScheduledPhase::new(Schedule::Mutator, Phase::Release),
        ScheduledPhase::new(Schedule::Collector, Phase::Release),
        ScheduledPhase::new(Schedule::Global, Phase::Release)
    ], 0, None);

    pub static ref FINISH_PHASE: Phase = Phase::Complex(vec![
        ScheduledPhase::new(Schedule::Placeholder, Phase::PostSanityPlaceholder),
        ScheduledPhase::new(Schedule::Collector, Phase::Complete),
        ScheduledPhase::new(Schedule::Global, Phase::Complete)
    ], 0, Some(new_counter(LongCounter::<MonotoneNanoTime>::new("finish".to_string(), false, true))));

    pub static ref COLLECTION: Phase = Phase::Complex(vec![
        ScheduledPhase::new(Schedule::Complex, INIT_PHASE.clone()),
        ScheduledPhase::new(Schedule::Complex, ROOT_CLOSURE_PHASE.clone()),
        ScheduledPhase::new(Schedule::Complex, REF_TYPE_CLOSURE_PHASE.clone()),
        ScheduledPhase::new(Schedule::Complex, FORWARD_PHASE.clone()),
        ScheduledPhase::new(Schedule::Complex, COMPLETE_CLOSURE_PHASE.clone()),
        ScheduledPhase::new(Schedule::Complex, FINISH_PHASE.clone())
    ], 0, None);

    pub static ref PRE_SANITY_PHASE: Phase = Phase::Complex(vec![
        ScheduledPhase::new(Schedule::Global, Phase::SanitySetPreGC),
        ScheduledPhase::new(Schedule::Complex, SANITY_BUILD_PHASE.clone()),
        ScheduledPhase::new(Schedule::Complex, SANITY_CHECK_PHASE.clone())
    ], 0, None);

    pub static ref POST_SANITY_PHASE: Phase = Phase::Complex(vec![
        ScheduledPhase::new(Schedule::Global, Phase::SanitySetPostGC),
        ScheduledPhase::new(Schedule::Complex, SANITY_BUILD_PHASE.clone()),
        ScheduledPhase::new(Schedule::Complex, SANITY_CHECK_PHASE.clone())
    ], 0, None);
}

#[repr(i32)]
#[derive(Clone, Copy, Debug)]
pub enum Allocator {
    Default = 0,
    NonReference = 1,
    NonMoving = 2,
    Immortal = 3,
    Los = 4,
    PrimitiveLos = 5,
    GcSpy = 6,
    Code = 7,
    LargeCode = 8,
    Allocators = 9,
    DefaultSite = -1,
}

pub fn set_gc_status(s: GcStatus) {
    if unsafe { GC_STATUS == GcStatus::NotInGC } {
        STACKS_PREPARED.store(false, Ordering::SeqCst);
        // FIXME stats
        STATS.lock().unwrap().start_gc();

    }
    unsafe { GC_STATUS = s };
    if unsafe { GC_STATUS == GcStatus::NotInGC } {
        // FIXME stats
        if get_gathering_stats() {
            STATS.lock().unwrap().end_gc();
        }
    }
}

pub fn stacks_prepared() -> bool {
    STACKS_PREPARED.load(Ordering::SeqCst)
}

pub fn gc_in_progress() -> bool {
    unsafe { GC_STATUS != GcStatus::NotInGC }
}

pub fn gc_in_progress_proper() -> bool {
    unsafe { GC_STATUS == GcStatus::GcProper }
}<|MERGE_RESOLUTION|>--- conflicted
+++ resolved
@@ -24,11 +24,7 @@
 use util::heap::layout::heap_layout::VMMap;
 use util::heap::layout::heap_layout::Mmapper;
 use util::heap::layout::Mmapper as IMmapper;
-<<<<<<< HEAD
-use util::heap::layout::ByteMapMmapper;
 use util::options::Options;
-=======
->>>>>>> d53427b7
 
 pub static EMERGENCY_COLLECTION: AtomicBool = AtomicBool::new(false);
 pub static USER_TRIGGERED_COLLECTION: AtomicBool = AtomicBool::new(false);
@@ -60,14 +56,9 @@
     type TraceLocalT: TraceLocal;
     type CollectorT: ParallelCollector;
 
-<<<<<<< HEAD
-    fn new(vm_map: &'static VMMap, mmapper: &'static ByteMapMmapper, options: &'static Options) -> Self;
+    fn new(vm_map: &'static VMMap, mmapper: &'static Mmapper, options: &'static Options) -> Self;
     fn mmapper(&self) -> &'static Mmapper;
     fn options(&self) -> &'static Options;
-=======
-    fn new(vm_map: &'static VMMap, mmapper: &'static Mmapper) -> Self;
-    fn mmapper(&self) -> &'static Mmapper;
->>>>>>> d53427b7
     // unsafe because this can only be called once by the init thread
     unsafe fn gc_init(&self, heap_size: usize, vm_map: &'static VMMap);
     fn bind_mutator(&'static self, tls: OpaquePointer) -> *mut c_void;
