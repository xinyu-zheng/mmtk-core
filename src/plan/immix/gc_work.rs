use super::global::Immix;
use crate::plan::PlanConstraints;
use crate::policy::immix::ScanObjectsAndMarkLines;
use crate::policy::space::Space;
use crate::scheduler::gc_work::*;
use crate::scheduler::{WorkBucketStage, WorkerLocal};
use crate::util::alloc::{Allocator, ImmixAllocator};
use crate::util::object_forwarding;
use crate::util::{Address, ObjectReference};
use crate::vm::VMBinding;
use crate::MMTK;
use crate::{
    plan::CopyContext,
    util::opaque_pointer::{VMThread, VMWorkerThread},
};
use std::{
    mem,
    ops::{Deref, DerefMut},
};

/// Immix copy allocator
pub struct ImmixCopyContext<VM: VMBinding> {
    immix: ImmixAllocator<VM>,
}

impl<VM: VMBinding> CopyContext for ImmixCopyContext<VM> {
    type VM = VM;

    fn constraints(&self) -> &'static PlanConstraints {
        &super::global::IMMIX_CONSTRAINTS
    }
    fn init(&mut self, tls: VMWorkerThread) {
        self.immix.tls = tls.0;
    }
    fn prepare(&mut self) {
        self.immix.reset()
    }
    fn release(&mut self) {
        self.immix.reset()
    }
    #[inline(always)]
    fn alloc_copy(
        &mut self,
        _original: ObjectReference,
        bytes: usize,
        align: usize,
        offset: isize,
        _semantics: crate::AllocationSemantics,
    ) -> Address {
        self.immix.alloc(bytes, align, offset)
    }
    #[inline(always)]
    fn post_copy(
        &mut self,
        obj: ObjectReference,
        _tib: Address,
        _bytes: usize,
        _semantics: crate::AllocationSemantics,
    ) {
        object_forwarding::clear_forwarding_bits::<VM>(obj);
    }
}

impl<VM: VMBinding> ImmixCopyContext<VM> {
    pub fn new(mmtk: &'static MMTK<VM>) -> Self {
        Self {
            immix: ImmixAllocator::new(
                VMThread::UNINITIALIZED,
                Some(&mmtk.plan.downcast_ref::<Immix<VM>>().unwrap().immix_space),
                &*mmtk.plan,
                true,
            ),
        }
    }
}

impl<VM: VMBinding> WorkerLocal for ImmixCopyContext<VM> {
    fn init(&mut self, tls: VMWorkerThread) {
        CopyContext::init(self, tls);
    }
}

#[derive(Debug, PartialEq, Eq, Copy, Clone)]
pub(super) enum TraceKind {
    Fast,
    Defrag,
}

pub(super) struct ImmixProcessEdges<VM: VMBinding, const KIND: TraceKind> {
    // Use a static ref to the specific plan to avoid overhead from dynamic dispatch or
    // downcast for each traced object.
    plan: &'static Immix<VM>,
    base: ProcessEdgesBase<Self>,
    mmtk: &'static MMTK<VM>,
}

impl<VM: VMBinding, const KIND: TraceKind> ImmixProcessEdges<VM, KIND> {
    fn immix(&self) -> &'static Immix<VM> {
        self.plan
    }

    #[inline(always)]
    fn fast_trace_object(&mut self, object: ObjectReference) -> ObjectReference {
        if object.is_null() {
            return object;
        }
        if self.immix().immix_space.in_space(object) {
            self.immix().immix_space.fast_trace_object(self, object)
        } else {
            self.immix()
                .common
                .trace_object::<Self, ImmixCopyContext<VM>>(self, object)
        }
    }

    /// Trace objects without evacuation.
    #[inline(always)]
    fn fast_process_edge(&mut self, slot: Address) {
        let object = unsafe { slot.load::<ObjectReference>() };
        self.fast_trace_object(object);
    }
}

impl<VM: VMBinding, const KIND: TraceKind> ProcessEdgesWork for ImmixProcessEdges<VM, KIND> {
    type VM = VM;
    const OVERWRITE_REFERENCE: bool = crate::policy::immix::DEFRAG;

    fn new(edges: Vec<Address>, _roots: bool, mmtk: &'static MMTK<VM>) -> Self {
        let base = ProcessEdgesBase::new(edges, mmtk);
        let plan = base.plan().downcast_ref::<Immix<VM>>().unwrap();
        Self { plan, base, mmtk }
    }

    #[cold]
    fn flush(&mut self) {
        let mut new_nodes = vec![];
        mem::swap(&mut new_nodes, &mut self.nodes);
        let scan_objects_work =
            ScanObjectsAndMarkLines::<Self>::new(new_nodes, false, &self.immix().immix_space);
        if Self::SCAN_OBJECTS_IMMEDIATELY {
            self.worker().do_work(scan_objects_work);
        } else {
            self.mmtk.scheduler.work_buckets[WorkBucketStage::Closure].add(scan_objects_work);
        }
    }

    /// Trace  and evacuate objects.
    #[inline(always)]
    fn trace_object(&mut self, object: ObjectReference) -> ObjectReference {
        if object.is_null() {
            return object;
        }
        if self.immix().immix_space.in_space(object) {
            self.immix().immix_space.trace_object(
                self,
                object,
                super::global::ALLOC_IMMIX,
                unsafe { self.worker().local::<ImmixCopyContext<VM>>() },
            )
        } else {
            self.immix()
                .common
                .trace_object::<Self, ImmixCopyContext<VM>>(self, object)
        }
    }

<<<<<<< HEAD
    #[inline(always)]
    fn process_edge(&mut self, slot: Address) {
        let object = unsafe { slot.load::<ObjectReference>() };
        let new_object = self.trace_object(object);
        if Self::OVERWRITE_REFERENCE {
            unreachable!();
            unsafe { slot.store(new_object) };
        }
    }

=======
>>>>>>> 13567dbd
    #[inline]
    fn process_edges(&mut self) {
        if KIND == TraceKind::Fast {
            for i in 0..self.edges.len() {
                // Use fast_process_edge since we don't need to forward any objects.
                self.fast_process_edge(self.edges[i])
            }
        } else {
            for i in 0..self.edges.len() {
                self.process_edge(self.edges[i])
            }
        }
    }
}

impl<VM: VMBinding, const KIND: TraceKind> Deref for ImmixProcessEdges<VM, KIND> {
    type Target = ProcessEdgesBase<Self>;
    #[inline]
    fn deref(&self) -> &Self::Target {
        &self.base
    }
}

impl<VM: VMBinding, const KIND: TraceKind> DerefMut for ImmixProcessEdges<VM, KIND> {
    #[inline]
    fn deref_mut(&mut self) -> &mut Self::Target {
        &mut self.base
    }
}<|MERGE_RESOLUTION|>--- conflicted
+++ resolved
@@ -164,19 +164,6 @@
         }
     }
 
-<<<<<<< HEAD
-    #[inline(always)]
-    fn process_edge(&mut self, slot: Address) {
-        let object = unsafe { slot.load::<ObjectReference>() };
-        let new_object = self.trace_object(object);
-        if Self::OVERWRITE_REFERENCE {
-            unreachable!();
-            unsafe { slot.store(new_object) };
-        }
-    }
-
-=======
->>>>>>> 13567dbd
     #[inline]
     fn process_edges(&mut self) {
         if KIND == TraceKind::Fast {
