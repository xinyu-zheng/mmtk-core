use crate::mmtk::MMTK;
use crate::plan::global::BasePlan;
use crate::plan::global::CommonPlan;
use crate::plan::global::GcStatus;
use crate::plan::global::NoCopy;
use crate::plan::marksweep::gc_work::{MSProcessEdges, MSSweepChunks};
use crate::plan::marksweep::mutator::ALLOCATOR_MAPPING;
use crate::plan::AllocationSemantics;
use crate::plan::Plan;
use crate::plan::PlanConstraints;
use crate::policy::mallocspace::metadata::ACTIVE_CHUNK_METADATA_SPEC;
use crate::policy::mallocspace::MallocSpace;
use crate::policy::space::Space;
use crate::scheduler::gc_work::*;
use crate::scheduler::*;
use crate::util::alloc::allocators::AllocatorSelector;
#[cfg(feature = "analysis")]
use crate::util::analysis::GcHookWork;
use crate::util::heap::layout::heap_layout::Mmapper;
use crate::util::heap::layout::heap_layout::VMMap;
use crate::util::heap::layout::vm_layout_constants::{HEAP_END, HEAP_START};
use crate::util::heap::HeapMeta;
use crate::util::metadata::side_metadata::{SideMetadataContext, SideMetadataSanity};
use crate::util::options::UnsafeOptionsWrapper;
#[cfg(feature = "sanity")]
use crate::util::sanity::sanity_checker::*;
use crate::util::VMWorkerThread;
use crate::vm::VMBinding;
use std::sync::Arc;

use enum_map::EnumMap;

pub struct MarkSweep<VM: VMBinding> {
    common: CommonPlan<VM>,
    ms: MallocSpace<VM>,
}

pub const MS_CONSTRAINTS: PlanConstraints = PlanConstraints {
    moves_objects: false,
    gc_header_bits: 2,
    gc_header_words: 0,
    num_specialized_scans: 1,
    may_trace_duplicate_edges: true,
    ..PlanConstraints::default()
};

impl<VM: VMBinding> Plan for MarkSweep<VM> {
    type VM = VM;

    fn gc_init(
        &mut self,
        heap_size: usize,
        vm_map: &'static VMMap,
        scheduler: &Arc<GCWorkScheduler<VM>>,
    ) {
        self.common.gc_init(heap_size, vm_map, scheduler);
    }

<<<<<<< HEAD
    fn schedule_collection(&'static self, scheduler: &MMTkScheduler<VM>, _: bool) {
=======
    fn schedule_collection(&'static self, scheduler: &GCWorkScheduler<VM>) {
>>>>>>> 8e45ad06
        self.base().set_collection_kind();
        self.base().set_gc_status(GcStatus::GcPrepare);
        // Stop & scan mutators (mutator scanning can happen before STW)
        scheduler.work_buckets[WorkBucketStage::Unconstrained]
            .add(StopMutators::<MSProcessEdges<VM>>::new());
        // Prepare global/collectors/mutators
        scheduler.work_buckets[WorkBucketStage::Prepare]
            .add(Prepare::<Self, NoCopy<VM>>::new(self));
        scheduler.work_buckets[WorkBucketStage::Prepare].add(MSSweepChunks::<VM>::new(&self));
        scheduler.work_buckets[WorkBucketStage::RefClosure]
            .add(ProcessWeakRefs::<MSProcessEdges<VM>>::new());
        // Release global/collectors/mutators
        scheduler.work_buckets[WorkBucketStage::Release]
            .add(Release::<Self, NoCopy<VM>>::new(self));
        #[cfg(feature = "analysis")]
        scheduler.work_buckets[WorkBucketStage::Unconstrained].add(GcHookWork);
        // Resume mutators
        #[cfg(feature = "sanity")]
        scheduler.work_buckets[WorkBucketStage::Final]
            .add(ScheduleSanityGC::<Self, NoCopy<VM>>::new(self));
        scheduler.set_finalizer(Some(EndOfGC));
    }

    fn get_allocator_mapping(&self) -> &'static EnumMap<AllocationSemantics, AllocatorSelector> {
        &*ALLOCATOR_MAPPING
    }

    fn prepare(&mut self, tls: VMWorkerThread) {
        self.common.prepare(tls, true);
        // Dont need to prepare for MallocSpace
    }

    fn release(&mut self, tls: VMWorkerThread) {
        trace!("Marksweep: Release");
        self.common.release(tls, true);
    }

    fn collection_required(&self, space_full: bool, space: &dyn Space<Self::VM>) -> bool {
        self.base().collection_required(self, space_full, space)
    }

    fn get_collection_reserve(&self) -> usize {
        0
    }

    fn get_pages_used(&self) -> usize {
        self.common.get_pages_used() + self.ms.reserved_pages()
    }

    fn base(&self) -> &BasePlan<VM> {
        &self.common.base
    }

    fn common(&self) -> &CommonPlan<VM> {
        &self.common
    }

    fn constraints(&self) -> &'static PlanConstraints {
        &MS_CONSTRAINTS
    }

    fn create_worker_local(
        &self,
        tls: VMWorkerThread,
        mmtk: &'static MMTK<Self::VM>,
    ) -> GCWorkerLocalPtr {
        let mut c = NoCopy::new(mmtk);
        c.init(tls);
        GCWorkerLocalPtr::new(c)
    }
}

impl<VM: VMBinding> MarkSweep<VM> {
    pub fn new(
        vm_map: &'static VMMap,
        mmapper: &'static Mmapper,
        options: Arc<UnsafeOptionsWrapper>,
    ) -> Self {
        let heap = HeapMeta::new(HEAP_START, HEAP_END);
        let global_metadata_specs =
            SideMetadataContext::new_global_specs(&[ACTIVE_CHUNK_METADATA_SPEC]);

        let res = MarkSweep {
            ms: MallocSpace::new(global_metadata_specs.clone()),
            common: CommonPlan::new(
                vm_map,
                mmapper,
                options,
                heap,
                &MS_CONSTRAINTS,
                global_metadata_specs,
            ),
        };

        // Use SideMetadataSanity to check if each spec is valid. This is also needed for check
        // side metadata in extreme_assertions.
        {
            let mut side_metadata_sanity_checker = SideMetadataSanity::new();
            res.common
                .verify_side_metadata_sanity(&mut side_metadata_sanity_checker);
            res.ms
                .verify_side_metadata_sanity(&mut side_metadata_sanity_checker);
        }

        res
    }

    pub fn ms_space(&self) -> &MallocSpace<VM> {
        &self.ms
    }
}<|MERGE_RESOLUTION|>--- conflicted
+++ resolved
@@ -56,11 +56,7 @@
         self.common.gc_init(heap_size, vm_map, scheduler);
     }
 
-<<<<<<< HEAD
-    fn schedule_collection(&'static self, scheduler: &MMTkScheduler<VM>, _: bool) {
-=======
-    fn schedule_collection(&'static self, scheduler: &GCWorkScheduler<VM>) {
->>>>>>> 8e45ad06
+    fn schedule_collection(&'static self, scheduler: &GCWorkScheduler<VM>, _: bool) {
         self.base().set_collection_kind();
         self.base().set_gc_status(GcStatus::GcPrepare);
         // Stop & scan mutators (mutator scanning can happen before STW)
