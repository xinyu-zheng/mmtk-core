--- conflicted
+++ resolved
@@ -35,8 +35,6 @@
     ),
     startup: Mutex<Option<Box<dyn CoordinatorWork<C>>>>,
     finalizer: Mutex<Option<Box<dyn CoordinatorWork<C>>>>,
-<<<<<<< HEAD
-=======
     /// A callback to be fired after the `Closure` bucket is drained.
     /// This callback should return `true` if it adds more work packets to the
     /// `Closure` bucket. `WorkBucket::can_open` then consult this return value
@@ -46,7 +44,6 @@
     /// We use this callback to process ephemeron objects. `closure_end` can re-enable
     /// the `Closure` bucket multiple times to iteratively discover and process
     /// more ephemeron objects.
->>>>>>> 2b55f896
     closure_end: Mutex<Option<Box<dyn Send + Fn() -> bool>>>,
 }
 
@@ -128,12 +125,6 @@
             let mut open_next = |s: WorkBucketStage| {
                 let cur_stages = open_stages.clone();
                 self_mut.work_buckets[s].set_open_condition(move || {
-<<<<<<< HEAD
-                    let should_open = self.are_buckets_drained(&cur_stages) && self.worker_group().all_parked();
-                    if should_open && s == WorkBucketStage::RefClosure {
-                        if let Some(closure_end) = self.closure_end.lock().unwrap().as_ref() {
-                            if closure_end() {
-=======
                     let should_open =
                         self.are_buckets_drained(&cur_stages) && self.worker_group().all_parked();
                     // Additional check before the `RefClosure` bucket opens.
@@ -141,7 +132,6 @@
                         if let Some(closure_end) = self.closure_end.lock().unwrap().as_ref() {
                             if closure_end() {
                                 // Don't open `RefClosure` if `closure_end` added more works to `Closure`.
->>>>>>> 2b55f896
                                 return false;
                             }
                         }
