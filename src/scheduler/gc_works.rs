use super::work_bucket::WorkBucketStage;
use super::*;
use crate::plan::global::GcStatus;
use crate::util::*;
use crate::vm::*;
use crate::*;
use std::marker::PhantomData;
use std::mem;
use std::ops::{Deref, DerefMut};
use std::sync::atomic::Ordering;

pub struct ScheduleCollection;

unsafe impl Sync for ScheduleCollection {}

impl<VM: VMBinding> GCWork<VM> for ScheduleCollection {
    fn do_work(&mut self, worker: &mut GCWorker<VM>, mmtk: &'static MMTK<VM>) {
        mmtk.plan.schedule_collection(worker.scheduler());
    }
}

impl<VM: VMBinding> CoordinatorWork<MMTK<VM>> for ScheduleCollection {}

/// GC Preparation Work (include updating global states)
pub struct Prepare<P: Plan> {
    pub plan: &'static P,
}

unsafe impl<P: Plan> Sync for Prepare<P> {}

impl<P: Plan> Prepare<P> {
    pub fn new(plan: &'static P) -> Self {
        Self { plan }
    }
}

impl<P: Plan> GCWork<P::VM> for Prepare<P> {
    fn do_work(&mut self, worker: &mut GCWorker<P::VM>, mmtk: &'static MMTK<P::VM>) {
        trace!("Prepare Global");
        self.plan.prepare(worker.tls);
        for mutator in <P::VM as VMBinding>::VMActivePlan::mutators() {
            mmtk.scheduler.work_buckets[WorkBucketStage::Prepare]
                .add(PrepareMutator::<P::VM>::new(mutator));
        }
        for w in &mmtk.scheduler.worker_group().workers {
            w.local_works.add(PrepareCollector::default());
        }
    }
}

/// GC Preparation Work (include updating global states)
pub struct PrepareMutator<VM: VMBinding> {
    // The mutator reference has static lifetime.
    // It is safe because the actual lifetime of this work-packet will not exceed the lifetime of a GC.
    pub mutator: &'static mut Mutator<SelectedPlan<VM>>,
}

unsafe impl<VM: VMBinding> Sync for PrepareMutator<VM> {}

impl<VM: VMBinding> PrepareMutator<VM> {
    pub fn new(mutator: &'static mut Mutator<SelectedPlan<VM>>) -> Self {
        Self { mutator }
    }
}

impl<VM: VMBinding> GCWork<VM> for PrepareMutator<VM> {
    fn do_work(&mut self, worker: &mut GCWorker<VM>, _mmtk: &'static MMTK<VM>) {
        trace!("Prepare Mutator");
        self.mutator.prepare(worker.tls);
    }
}

#[derive(Default)]
pub struct PrepareCollector;

impl<VM: VMBinding> GCWork<VM> for PrepareCollector {
    fn do_work(&mut self, worker: &mut GCWorker<VM>, _mmtk: &'static MMTK<VM>) {
        trace!("Prepare Collector");
        worker.local().prepare();
    }
}

pub struct Release<P: Plan> {
    pub plan: &'static P,
}

unsafe impl<P: Plan> Sync for Release<P> {}

impl<P: Plan> Release<P> {
    pub fn new(plan: &'static P) -> Self {
        Self { plan }
    }
}

impl<P: Plan> GCWork<P::VM> for Release<P> {
    fn do_work(&mut self, worker: &mut GCWorker<P::VM>, mmtk: &'static MMTK<P::VM>) {
        trace!("Release Global");
        self.plan.release(worker.tls);
        for mutator in <P::VM as VMBinding>::VMActivePlan::mutators() {
            mmtk.scheduler.work_buckets[WorkBucketStage::Release]
                .add(ReleaseMutator::<P::VM>::new(mutator));
        }
        for w in &mmtk.scheduler.worker_group().workers {
            w.local_works.add(ReleaseCollector::default());
        }
        // TODO: Process weak references properly
        mmtk.reference_processors.clear();
    }
}

pub struct ReleaseMutator<VM: VMBinding> {
    // The mutator reference has static lifetime.
    // It is safe because the actual lifetime of this work-packet will not exceed the lifetime of a GC.
    pub mutator: &'static mut Mutator<SelectedPlan<VM>>,
}

unsafe impl<VM: VMBinding> Sync for ReleaseMutator<VM> {}

impl<VM: VMBinding> ReleaseMutator<VM> {
    pub fn new(mutator: &'static mut Mutator<SelectedPlan<VM>>) -> Self {
        Self { mutator }
    }
}

impl<VM: VMBinding> GCWork<VM> for ReleaseMutator<VM> {
    fn do_work(&mut self, worker: &mut GCWorker<VM>, _mmtk: &'static MMTK<VM>) {
        trace!("Release Mutator");
        self.mutator.release(worker.tls);
    }
}

#[derive(Default)]
pub struct ReleaseCollector;

impl<VM: VMBinding> GCWork<VM> for ReleaseCollector {
    fn do_work(&mut self, worker: &mut GCWorker<VM>, _mmtk: &'static MMTK<VM>) {
        trace!("Release Collector");
        worker.local().release();
    }
}

/// Stop all mutators
///
/// Schedule a `ScanStackRoots` immediately after a mutator is paused
///
/// TODO: Smaller work granularity
#[derive(Default)]
pub struct StopMutators<ScanEdges: ProcessEdgesWork>(PhantomData<ScanEdges>);

impl<ScanEdges: ProcessEdgesWork> StopMutators<ScanEdges> {
    pub fn new() -> Self {
        Self(PhantomData)
    }
}

impl<E: ProcessEdgesWork> GCWork<E::VM> for StopMutators<E> {
    fn do_work(&mut self, worker: &mut GCWorker<E::VM>, mmtk: &'static MMTK<E::VM>) {
        if worker.is_coordinator() {
            trace!("stop_all_mutators start");
            debug_assert_eq!(mmtk.plan.base().scanned_stacks.load(Ordering::SeqCst), 0);
            <E::VM as VMBinding>::VMCollection::stop_all_mutators::<E>(worker.tls);
            trace!("stop_all_mutators end");
            mmtk.scheduler.notify_mutators_paused(mmtk);
            if <E::VM as VMBinding>::VMScanning::SCAN_MUTATORS_IN_SAFEPOINT {
                // Prepare mutators if necessary
                // FIXME: This test is probably redundant. JikesRVM requires to call `prepare_mutator` once after mutators are paused
                if !mmtk.plan.base().stacks_prepared() {
                    for mutator in <E::VM as VMBinding>::VMActivePlan::mutators() {
                        <E::VM as VMBinding>::VMCollection::prepare_mutator(
                            mutator.get_tls(),
                            mutator,
                        );
                    }
                }
                // Scan mutators
                if <E::VM as VMBinding>::VMScanning::SINGLE_THREAD_MUTATOR_SCANNING {
                    mmtk.scheduler.work_buckets[WorkBucketStage::Prepare]
                        .add(ScanStackRoots::<E>::new());
                } else {
                    for mutator in <E::VM as VMBinding>::VMActivePlan::mutators() {
                        mmtk.scheduler.work_buckets[WorkBucketStage::Prepare]
                            .add(ScanStackRoot::<E>(mutator));
                    }
                }
            }
            mmtk.scheduler.work_buckets[WorkBucketStage::Prepare]
                .add(ScanVMSpecificRoots::<E>::new());
        } else {
            mmtk.scheduler
                .add_coordinator_work(StopMutators::<E>::new(), worker);
        }
    }
}

impl<E: ProcessEdgesWork> CoordinatorWork<MMTK<E::VM>> for StopMutators<E> {}

#[derive(Default)]
pub struct EndOfGC;

impl<VM: VMBinding> GCWork<VM> for EndOfGC {
    fn do_work(&mut self, worker: &mut GCWorker<VM>, mmtk: &'static MMTK<VM>) {
        mmtk.plan.base().set_gc_status(GcStatus::NotInGC);
        <VM as VMBinding>::VMCollection::resume_mutators(worker.tls);
    }
}

impl<VM: VMBinding> CoordinatorWork<MMTK<VM>> for EndOfGC {}

#[derive(Default)]
pub struct ScanStackRoots<Edges: ProcessEdgesWork>(PhantomData<Edges>);

impl<E: ProcessEdgesWork> ScanStackRoots<E> {
    pub fn new() -> Self {
        Self(PhantomData)
    }
}

impl<E: ProcessEdgesWork> GCWork<E::VM> for ScanStackRoots<E> {
    fn do_work(&mut self, worker: &mut GCWorker<E::VM>, mmtk: &'static MMTK<E::VM>) {
        trace!("ScanStackRoots");
        <E::VM as VMBinding>::VMScanning::scan_thread_roots::<E>();
        <E::VM as VMBinding>::VMScanning::notify_initial_thread_scan_complete(false, worker.tls);
        mmtk.plan.base().set_gc_status(GcStatus::GcProper);
    }
}

pub struct ScanStackRoot<Edges: ProcessEdgesWork>(
    pub &'static mut Mutator<SelectedPlan<Edges::VM>>,
);

impl<E: ProcessEdgesWork> GCWork<E::VM> for ScanStackRoot<E> {
    fn do_work(&mut self, worker: &mut GCWorker<E::VM>, mmtk: &'static MMTK<E::VM>) {
        let base = &mmtk.plan.base();
        let mutators = <E::VM as VMBinding>::VMActivePlan::number_of_mutators();
        trace!("ScanStackRoot for mutator {:?}", self.0.get_tls());
        <E::VM as VMBinding>::VMScanning::scan_thread_root::<E>(
            unsafe { &mut *(self.0 as *mut _) },
            worker.tls,
        );
        self.0.flush();
<<<<<<< HEAD
        let old = mmtk
            .plan
            .base()
            .scanned_stacks
            .fetch_add(1, Ordering::SeqCst);
        if old + 1 == <E::VM as VMBinding>::VMActivePlan::number_of_mutators() {
            mmtk.plan.base().scanned_stacks.store(0, Ordering::SeqCst);
            <E::VM as VMBinding>::VMScanning::notify_initial_thread_scan_complete(
                false, worker.tls,
            );
            mmtk.plan.base().set_gc_status(GcStatus::GcProper);
=======
        let old = base.scanned_stacks.fetch_add(1, Ordering::SeqCst);
        trace!(
            "mutator {:?} old scanned_stacks = {}, new scanned_stacks = {}",
            self.0.get_tls(),
            old,
            base.scanned_stacks.load(Ordering::Relaxed)
        );

        if old + 1 >= mutators {
            loop {
                let current = base.scanned_stacks.load(Ordering::Relaxed);
                if current < mutators {
                    break;
                } else if base.scanned_stacks.compare_exchange(
                    current,
                    current - mutators,
                    Ordering::Release,
                    Ordering::Relaxed,
                ) == Ok(current)
                {
                    trace!(
                        "mutator {:?} old scanned_stacks = {}, new scanned_stacks = {}, number_of_mutators = {}",
                        self.0.get_tls(),
                        current,
                        base.scanned_stacks.load(Ordering::Relaxed),
                        mutators
                    );
                    <E::VM as VMBinding>::VMScanning::notify_initial_thread_scan_complete(
                        false, worker.tls,
                    );
                    base.set_gc_status(GcStatus::GcProper);
                    break;
                }
            }
>>>>>>> 72ccb285
        }
    }
}

#[derive(Default)]
pub struct ScanVMSpecificRoots<Edges: ProcessEdgesWork>(PhantomData<Edges>);

impl<E: ProcessEdgesWork> ScanVMSpecificRoots<E> {
    pub fn new() -> Self {
        Self(PhantomData)
    }
}

impl<E: ProcessEdgesWork> GCWork<E::VM> for ScanVMSpecificRoots<E> {
    fn do_work(&mut self, _worker: &mut GCWorker<E::VM>, _mmtk: &'static MMTK<E::VM>) {
        trace!("ScanStaticRoots");
        <E::VM as VMBinding>::VMScanning::scan_vm_specific_roots::<E>();
    }
}

pub struct ProcessEdgesBase<E: ProcessEdgesWork> {
    pub edges: Vec<Address>,
    pub nodes: Vec<ObjectReference>,
    pub mmtk: Option<&'static MMTK<E::VM>>,
    // Use raw pointer for fast pointer dereferencing, instead of using `Option<&'static mut GCWorker<E::VM>>`.
    // Because a copying gc will dereference this pointer at least once for every object copy.
    worker: *mut GCWorker<E::VM>,
}

unsafe impl<E: ProcessEdgesWork> Sync for ProcessEdgesBase<E> {}
unsafe impl<E: ProcessEdgesWork> Send for ProcessEdgesBase<E> {}

impl<E: ProcessEdgesWork> Default for ProcessEdgesBase<E> {
    fn default() -> Self {
        Self {
            edges: vec![],
            nodes: vec![],
            mmtk: None,
            worker: 0 as _,
        }
    }
}

impl<E: ProcessEdgesWork> ProcessEdgesBase<E> {
    pub fn new(edges: Vec<Address>) -> Self {
        Self {
            edges,
            ..Self::default()
        }
    }
    pub fn set_worker(&mut self, worker: &mut GCWorker<E::VM>) {
        self.worker = worker;
    }
    #[inline]
    pub fn worker(&self) -> &'static mut GCWorker<E::VM> {
        unsafe { &mut *self.worker }
    }
    #[inline]
    pub fn mmtk(&self) -> &'static MMTK<E::VM> {
        self.mmtk.unwrap()
    }
    #[inline]
    pub fn plan(&self) -> &'static SelectedPlan<E::VM> {
        &self.mmtk.unwrap().plan
    }
}

/// Scan & update a list of object slots
pub trait ProcessEdgesWork:
    Send + Sync + 'static + Sized + DerefMut + Deref<Target = ProcessEdgesBase<Self>>
{
    type VM: VMBinding;
    const CAPACITY: usize = 4096;
    const OVERWRITE_REFERENCE: bool = true;
    const SCAN_OBJECTS_IMMEDIATELY: bool = true;
    fn new(edges: Vec<Address>, roots: bool) -> Self;
    fn trace_object(&mut self, object: ObjectReference) -> ObjectReference;

    #[inline]
    fn process_node(&mut self, object: ObjectReference) {
        if self.nodes.is_empty() {
            self.nodes.reserve(Self::CAPACITY);
        }
        self.nodes.push(object);
        // No need to flush this `nodes` local buffer to some global pool.
        // The max length of `nodes` buffer is equal to `CAPACITY` (when every edge produces a node)
        // So maximum 1 `ScanObjects` work can be created from `nodes` buffer
    }

    #[cold]
    fn flush(&mut self) {
        let mut new_nodes = vec![];
        mem::swap(&mut new_nodes, &mut self.nodes);
        let scan_objects_work = ScanObjects::<Self>::new(new_nodes, false);

        if Self::SCAN_OBJECTS_IMMEDIATELY {
            // We execute this `scan_objects_work` immediately.
            // This is expected to be a useful optimization because,
            // say for _pmd_ with 200M heap, we're likely to have 50000~60000 `ScanObjects` works
            // being dispatched (similar amount to `ProcessEdgesWork`).
            // Executing these works now can remarkably reduce the global synchronization time.
            self.worker().do_work(scan_objects_work);
        } else {
            self.mmtk.unwrap().scheduler.work_buckets[WorkBucketStage::Closure]
                .add(scan_objects_work);
        }
    }

    #[inline]
    fn process_edge(&mut self, slot: Address) {
        let object = unsafe { slot.load::<ObjectReference>() };
        let new_object = self.trace_object(object);
        if Self::OVERWRITE_REFERENCE {
            unsafe { slot.store(new_object) };
        }
    }

    #[inline]
    fn process_edges(&mut self) {
        for i in 0..self.edges.len() {
            self.process_edge(self.edges[i])
        }
    }
}

impl<E: ProcessEdgesWork> GCWork<E::VM> for E {
    #[inline]
    default fn do_work(&mut self, worker: &mut GCWorker<E::VM>, mmtk: &'static MMTK<E::VM>) {
        trace!("ProcessEdgesWork");
        self.mmtk = Some(mmtk);
        self.set_worker(worker);
        self.process_edges();
        if !self.nodes.is_empty() {
            self.flush();
        }
        trace!("ProcessEdgesWork End");
    }
}

/// Scan & update a list of object slots
pub struct ScanObjects<Edges: ProcessEdgesWork> {
    buffer: Vec<ObjectReference>,
    #[allow(unused)]
    concurrent: bool,
    phantom: PhantomData<Edges>,
}

impl<Edges: ProcessEdgesWork> ScanObjects<Edges> {
    pub fn new(buffer: Vec<ObjectReference>, concurrent: bool) -> Self {
        Self {
            buffer,
            concurrent,
            phantom: PhantomData,
        }
    }
}

impl<E: ProcessEdgesWork> GCWork<E::VM> for ScanObjects<E> {
    fn do_work(&mut self, worker: &mut GCWorker<E::VM>, _mmtk: &'static MMTK<E::VM>) {
        trace!("ScanObjects");
        <E::VM as VMBinding>::VMScanning::scan_objects::<E>(&self.buffer, worker);
        trace!("ScanObjects End");
    }
}

#[derive(Default)]
pub struct ProcessModBuf<E: ProcessEdgesWork> {
    modified_nodes: Vec<ObjectReference>,
    modified_edges: Vec<Address>,
    phantom: PhantomData<E>,
}

impl<E: ProcessEdgesWork> ProcessModBuf<E> {
    pub fn new(modified_nodes: Vec<ObjectReference>, modified_edges: Vec<Address>) -> Self {
        Self {
            modified_nodes,
            modified_edges,
            phantom: PhantomData,
        }
    }
}

impl<E: ProcessEdgesWork> GCWork<E::VM> for ProcessModBuf<E> {
    #[inline]
    fn do_work(&mut self, worker: &mut GCWorker<E::VM>, mmtk: &'static MMTK<E::VM>) {
        if mmtk.plan.in_nursery() {
            let mut modified_nodes = vec![];
            ::std::mem::swap(&mut modified_nodes, &mut self.modified_nodes);
            worker.scheduler().work_buckets[WorkBucketStage::Closure]
                .add(ScanObjects::<E>::new(modified_nodes, false));

            let mut modified_edges = vec![];
            ::std::mem::swap(&mut modified_edges, &mut self.modified_edges);
            worker.scheduler().work_buckets[WorkBucketStage::Closure]
                .add(E::new(modified_edges, true));
        } else {
            // Do nothing
        }
    }
}<|MERGE_RESOLUTION|>--- conflicted
+++ resolved
@@ -238,19 +238,6 @@
             worker.tls,
         );
         self.0.flush();
-<<<<<<< HEAD
-        let old = mmtk
-            .plan
-            .base()
-            .scanned_stacks
-            .fetch_add(1, Ordering::SeqCst);
-        if old + 1 == <E::VM as VMBinding>::VMActivePlan::number_of_mutators() {
-            mmtk.plan.base().scanned_stacks.store(0, Ordering::SeqCst);
-            <E::VM as VMBinding>::VMScanning::notify_initial_thread_scan_complete(
-                false, worker.tls,
-            );
-            mmtk.plan.base().set_gc_status(GcStatus::GcProper);
-=======
         let old = base.scanned_stacks.fetch_add(1, Ordering::SeqCst);
         trace!(
             "mutator {:?} old scanned_stacks = {}, new scanned_stacks = {}",
@@ -285,7 +272,6 @@
                     break;
                 }
             }
->>>>>>> 72ccb285
         }
     }
 }
