--- conflicted
+++ resolved
@@ -191,29 +191,20 @@
     trace_local.get_forwarded_reference(object)
 }
 
+pub fn trace_root_object<VM: VMBinding>(trace_local: &mut SelectedTraceLocal<VM>, object: ObjectReference) -> ObjectReference {
+    trace_local.trace_object(object)
+}
+
+pub extern fn process_edge<VM: VMBinding>(trace_local: &mut SelectedTraceLocal<VM>, object: Address) {
+    trace_local.process_edge(object);
+}
+
 pub fn trace_is_live<VM: VMBinding>(trace_local: &mut SelectedTraceLocal<VM>, object: ObjectReference) -> bool{
     trace_local.is_live(object)
 }
 
-<<<<<<< HEAD
 pub fn trace_retain_referent<VM: VMBinding>(trace_local: &mut SelectedTraceLocal<VM>, object: ObjectReference) -> ObjectReference {
     trace_local.retain_referent(object)
-=======
-
-pub unsafe fn trace_root_object<VM: VMBinding>(trace_local: *mut c_void, object: ObjectReference) -> ObjectReference {
-    let local = &mut *(trace_local as *mut <SelectedPlan<VM> as Plan<VM>>::TraceLocalT);
-    local.trace_object(object)
-}
-
-pub unsafe extern fn process_edge<VM: VMBinding>(trace_local: *mut c_void, object: Address) {
-    let local = &mut *(trace_local as *mut <SelectedPlan<VM> as Plan<VM>>::TraceLocalT);
-    local.process_edge(object);
-}
-
-pub unsafe fn trace_retain_referent<VM: VMBinding>(trace_local: *mut c_void, object: ObjectReference) -> ObjectReference{
-    let local = &mut *(trace_local as *mut <SelectedPlan<VM> as Plan<VM>>::TraceLocalT);
-    local.retain_referent(object)
->>>>>>> 892a1cb1
 }
 
 pub fn handle_user_collection_request<VM: VMBinding>(mmtk: &MMTK<VM>, tls: OpaquePointer) {
